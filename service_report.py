--- conflicted
+++ resolved
@@ -96,11 +96,8 @@
     parser.add_argument('--output-dir', type=str, default="./output/", help='Directory to write reports to (default: ./output/)')
     parser.add_argument('--feed-dir', type=str, help="Path to the feed directory")
     parser.add_argument('--feed-url', type=str, help="URL to download the GTFS feed from (if not using local feed directory)")
-<<<<<<< HEAD
     parser.add_argument('--force-download', action='store_true', help="Force download even if the feed hasn't been modified (only applies when using --feed-url)")
-=======
     parser.add_argument('--service-extractor', type=str, default="default", help="Service extractor to use (default|lcg_muni|vgo_muni)")
->>>>>>> f168facf
     args = parser.parse_args()
 
     if not args.all_dates and not args.start_date:
